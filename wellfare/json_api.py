<<<<<<< HEAD

"""
This module contains helper functions to communicate with wellfare
using JSON dictionnaries. The main function is json_process, which
will call one of the subsequent functions depending on the TASK
to be performed.
"""

import numpy as np
from .curves import Curve

from .ILM import (infer_growth_rate,
                  infer_synthesis_rate,
                  infer_prot_conc_onestep)
                  
from .preprocessing import filter_outliers 



DEFAULTS = {
    'n_control_points':100,
    'dRNA': 1.0,
}
def get_var_with_default(data, var):
    if var in data:
        return data.get(var)
    elif var in DEFAULTS:
        return DEFAULTS[var]
    else:
        raise ValueError("Variable %s was not provided and no default value"%var
                        +" is known for this variable (check spelling ?)")

def check_noNaN(array, name, fun, additional_message=''):
    if np.isnan(np.sum(array)):
        raise AssertionError("Error: Array '%s' in function %s has NaNs ! %s"%(
                              name, fun, additional_message))

# THE MAIN FUNCTION, CALLED BY THE PYTHON/JS PROCESS:

def json_process(command, input_data):
    """ Calls the right function depending on the ``command``.

    This function is a 'hub': it will decide which function to
    apply to the data, depending on the command.
    For inputs and ouputs, see the doc of the different functions
    below.
    """

    return {'growth': wellfare_growth,
            'activity': wellfare_activity,
            'concentration': wellfare_concentration,
            'outliers': wellfare_outliers,
            'synchronize': wellfare_synchronize,
            'subtract': wellfare_subtract

           }[command](input_data)


# THE SPECIFIC FUNCTIONS, ONE FOR EACH TASK:


# === INFERENCE ============================================

def wellfare_growth(data):
    """ Computes the growth rate from volume data.

    Command : 'growth'

    Input :
      { 'times_volume': [...] ,
        'values_volume': [...],
        'n_control_points': 100 // optional, 100 is default
       }

    Output :
      { 'times_growth_rate': [...],
        'values_growth_rate': [...]
       }
    """
    print "Starting ---"
    curve_v = Curve(data['times_volume'],
                    data['values_volume'])

    check_noNaN(curve_v.y, "curve_v.y", "wellfare_growth")
    
    n_control_points = get_var_with_default(data, 'n_control_points')
    ttu = np.linspace(curve_v.x.min(), curve_v.x.max(), n_control_points+3)[:-3]
    
    print "Starting computations" 
    alphas = 10.0**np.linspace(-5,8,1000)
    growth, volume, _, _, _ = infer_growth_rate(curve_v, ttu,
                                                alphas=alphas, eps_L=1e-6)
    print "finished computations"
    check_noNaN(growth.y, "growth.y", "wellfare_growth")
    
    return {'times_growth_rate': list(growth.x.astype(float)),
            'values_growth_rate': list(growth.y.astype(float))}



def wellfare_activity(data):
    """ Computes protein synthesis rate, or promoter activity,
    using a simple one-step model for the GFP synthesis. 

    Command : 'activity'
    
    Input:
      { 'times_volume': [...] ,
        'values_volume': [...],
        'times_fluo': [...],
        'values_fluo': [...],
        'dR': float, // degradation constant of the reporter
        'kR': float // (optional) folding constant of the reporter.
        'dRNA': float // (optional) degradation constant of the RNA.
        'n_control_points':100 // 100 is the default
       }

    Output:
      { 'times_activity': [...],
        'values_activity': [...]
       }
    """

    curve_v = Curve(data['times_volume'],
                    data['values_volume'])
    curve_f = Curve(data['times_fluo'],
                    data['values_fluo'])

    dR = data['dR']
    

    n_control_points = get_var_with_default(data, 'n_control_points')
    ttu = np.linspace(curve_v.x.min(), curve_v.x.max(), n_control_points+3)[:-3]

    if 'kR' in data:
        # use a two-step model of reporter expression
        # if no dRNA provided it is supposed to be very short-lived so that
        # the transcription step won't impact the dynamics of gene expression
        dRNA = data.get('dRNA', 1.0)
        synth_rate, _, _, _, _ = infer_promact(
            curve_v=curve_v,
            curve_f=curve_f,
            ttu = ttu,
            drna = dRNA,
            kr = kR,
            dR=dR)

    else:
        # use a one-step model of reporter expression
        synth_rate, _, _, _, _ = infer_synthesis_rate(
            curve_v=curve_v,
            curve_f=curve_f,
            ttu = ttu,
            degr=dR)

    return {'times_activity': list(synth_rate.x.astype(float)),
            'values_activity': list(synth_rate.y.astype(float))}



def wellfare_concentration(data):
    """ Computes the concentration of a protein from
    a fluorescence curve and an absorbance curve.

    Command: 'concentration'

    Input:
      { 'times_volume': [...] ,
        'values_volume': [...],
        'times_fluo: [...],
        'values_fluo: [...],
        'dR': float,
        'dP': float,
        'n_control_points': 100 // optional, 100 is default
       }

    Output:
      { 'times_concentration': [...],
        'values_concentration': [...]
       }
    """


    curve_v = Curve( data['times_volume'], 
                     data['values_volume'])
    curve_f = Curve( data['times_fluo'],
                     data['values_fluo'])
    dR = data['dR']
    dP = data['dP']
    
    n_control_points = get_var_with_default(data, 'n_control_points')
    ttu = np.linspace(curve_v.x.min(), curve_v.x.max(), n_control_points+3)[:-3]
    
    if 'kR' in data:
        # use a two-step model of reporter expression
        # if no dRNA provided it is supposed to be very short-lived so that
        # the transcription step won't impact the dynamics of gene expression
        dRNA = get_var_with_default(data, 'dRNA')
        concentration, _, _, _, _ = infer_prot_conc_multistep(
            curve_v=curve_v,
            curve_f=curve_f,
            ttu = ttu,
            drna= dRNA,
            kr=kR,
            dR=dR,
            dP=dP)
    else:
        concentration, _, _, _, _ = infer_prot_conc_onestep(
            curve_v=curve_v,
            curve_f=curve_f,
            ttu = ttu,
            dR=dR, dP = dP)

    return {'times_concentration': list(concentration.x.astype(float)),
            'values_concentration': list(concentration.y.astype(float))}



# ===  PREPROCESSING ==============================================

def wellfare_outliers(data):
    """ Removes outliers from a curve.
    

    Command: 'outliers'

    Input:
      {
        'times_curve': [...],
        'values_curve': [...],
        'percentile_above'= int/float,
        'percentile_below'=int/float,
        'niter_above'= int,
        'niter_below'= int,
        'goal_above'= float,
        'goal_below'= float,
        'smoothing_win'= int,
        'nstd'= int,
        'above_first': True or False (abso or fluo)
      }

    Output:
      { 'times_cleaned_curve': [...],
        'values_cleaned_curve': [...]}

    SUMMARY OF THE PARAMETERS
    --------------------------

    percentile_above -> 1-100, proportion of up-lying points to keep 
    percentile_below -> 1-100, proportion of up-lying points to keep 
    niter_above -> Number of times the up-filter is repeated
    niter_below -> Number of times the down-filter is repeated
    goal_above -> the algo will stop when second derivatives are below
    goal_below -> the algo will stop when -(ddt) are below
    smoothing_win -> window size (the more, the smoother)
    nstd=1 -> Keep points that are less than "nstd*std" from the smooth.
    above_first -> filter upliers first ? (yes for abso, no for fluo)

    INDICATIVE VALUES OF THE PARAMETERS (may vary)
    -----------------------------------------------

    OD:
    'percentile_above':50,
    'percentile_below':50,
    'niter_above':4,
    'niter_below':3,
    'goal_above':0.001,
    'goal_below':0.001,
    'smoothing_win':4,
    'nstd':1,
    'above_first':True

    Fluo:
    'percentile_above':90,
    'percentile_below':90,
    'niter_above':2,
    'niter_below':2,
    'goal_above':1,
    'goal_below':5,
    'smoothing_win':4,
    'nstd':1.5,
    'above_first':False

    """
    
    curve = Curve(data.pop('times_curve'),
                  data.pop('values_curve'))

    cleaned_curve = filter_outliers(curve, **data)


    return { 'times_cleaned_curve': list(cleaned_curve.x.astype(float)),
             'values_cleaned_curve': list(cleaned_curve.y.astype(float)) }



def wellfare_synchronize(data):
    """ Returns the lag between two curves.

    Command: 'synchronize'

    If [x1],[y1] and [x2],[y2] are two curves,

    returns the time shift such that

    [x1],[y1] ~~ [x2 + d],[y2]

    Will only find shifts smaller than the provided 'shift_max'

    Input:
     { 'times_curve_1': [...],
       'values_curve_1': [...],
       'times_curve_2': [...],
       'values_curve_2': [...],
       'max_shift': float}

     Output:
       { 'time_shift': float }

    """

    curve_1 = Curve(data['times_curve_1'],
                    data['values_curve_1'])
    curve_2 = Curve(data['times_curve_2'],
                    data['values_curve_2'])
    max_shift = data['max_shift']

    shifts0 = np.arange(-max_shift, max_shift, 10)
    t_min = max(curve_1.x[0],curve_2.x[0]) + max_shift + 1
    t_max = min(curve_1.x[-1],curve_2.x[-1]) - max_shift - 1
    tt = np.linspace(t_min, t_max, 50)

    time_shift = curve_1.find_shift_gradient([curve_2], tt,
                                           shifts0 = shifts0)[0]
    
    return {'time_shift': time_shift}



def wellfare_subtract(data):
    """ Returns the difference between two curves.

    Will return the curve corresponding to the difference
    ``(curve1 - curve2)``. The times of the returned curve are the
    the times of the curve ``curve1``.
    The values of the returned curve are computed using linear
    interpolation when necessary.
    
    Command: subtract

    Input:
     { 'times_curve_1': [...],
       'values_curve_1': [...],
       'times_curve_2': [...],
       'values_curve_2': [...] }

    Output:
     { 'times_subtraction'  : [...],
       'values_subtraction' : [...] }
    """

    curve_1 = Curve(data['times_curve_1'],
                    data['values_curve_1'])
    curve_2 = Curve(data['times_curve_2'],
                    data['values_curve_2'])
    
    subtraction = (curve_1 - curve_2)
    new_x = np.array([x for x in curve_1.x if x in subtraction.x])
    
    return { 'times_subtraction': list(new_x),
             'values_subtraction': list(subtraction(new_x)) }
=======


"""
This module contains helper functions to communicate with wellfare
using JSON dictionnaries. The main function is json_process, which
will call one of the subsequent functions depending on the TASK
to be performed.
"""
from __future__ import print_function

import numpy as np
from .curves import Curve

from .ILM import (infer_growth_rate,
                  infer_synthesis_rate,
                  infer_prot_conc_onestep)
                  
from .preprocessing import filter_outliers 


def check_noNaN(array, name, fun, additional_message=''):
    if np.isnan(np.sum(array)):
        raise AssertionError("Error: Array '%s' in function %s has NaNs ! %s"%(
                              name, fun, additional_message))

# THE MAIN FUNCTION, CALLED BY THE PYTHON/JS PROCESS:

def json_process(command, input_data):
    """ Calls the right function depending on the ``command``.

    This function is a 'hub': it will decide which function to
    apply to the data, depending on the command.
    For inputs and ouputs, see the doc of the different functions
    below.
    """

    return {'growth': wellfare_growth,
            'activity': wellfare_activity,
            'concentration': wellfare_concentration,
            'outliers': wellfare_outliers,
            'synchronize': wellfare_synchronize,
            'subtract': wellfare_subtract

           }[command](input_data)


# THE SPECIFIC FUNCTIONS, ONE FOR EACH TASK:


# === INFERENCE ============================================

def wellfare_growth(data):
    """ Computes the growth rate from volume data.

    Command : 'growth'

    Input :
      { 'times_volume': [...] ,
        'values_volume': [...]
       }

    Output :
      { 'times_growth_rate': [...],
        'values_growth_rate': [...]
       }
    """
    print("Starting ---")
    curve_v = Curve(data['times_volume'],
                    data['values_volume'])
    print("Got data")    

    check_noNaN(curve_v.y, "curve_v.y", "wellfare_growth")    

    ttu = np.arange(curve_v.x.min(), curve_v.x.max(), 2.0)[:-3]
    
    print("Starting computations") 
    alphas = 10.0**np.linspace(-5,8,1000)
    growth, volume, _, _, _ = infer_growth_rate(curve_v, ttu,
                                                alphas=alphas, eps_L=1e-6)
    print("finished computations")
    check_noNaN(growth.y, "growth.y", "wellfare_growth")
    
    
    return {'times_growth_rate': list(growth.x.astype(float)),
            'values_growth_rate': list(growth.y.astype(float))}



def wellfare_activity(data):
    """ Computes protein synthesis rate, or promoter activity,
    using a simple one-step model for the GFP synthesis. 

    Command : 'activity'
    
    Input:
      { 'times_volume': [...] ,
        'values_volume': [...],
        'times_fluo': [...],
        'values_fluo': [...],
        'dR': float
       }

    Output:
      { 'times_activity': [...],
        'values_activity': [...]
       }
    """

    curve_v = Curve(data['times_volume'],
                    data['values_volume'])
    curve_f = Curve(data['times_fluo'],
                    data['values_fluo'])
    dR = data['dR']

    ttu = np.arange(curve_v.x.min(), curve_v.x.max(), 2.0)[:-3]

    synth_rate, _, _, _, _ = infer_synthesis_rate(
        curve_v=curve_v,
        curve_f=curve_f,
        ttu = ttu,
        degr=dR)

    return {'times_activity': list(synth_rate.x.astype(float)),
            'values_activity': list(synth_rate.y.astype(float))}



def wellfare_concentration(data):
    """ Computes the concentration of a protein from
    a fluorescence curve and an absorbance curve.

    Command: 'concentration'

    Input:
      { 'times_volume': [... ,
        'values_volume': [...,
        'times_fluo: [...,
        'values_fluo: [...,
        'dR': float,
        'dP': float
       }

    Output:
      { 'times_concentration': [...],
        'values_concentration': [...]
       }
    """


    curve_v = Curve( data['times_volume'], 
                     data['values_volume'])
    curve_f = Curve( data['times_fluo'],
                     data['values_fluo'])
    dR = data['dR']
    dP = data['dP']
    
    ttu = np.arange(curve_v.x.min(), curve_v.x.max(), 2.0)[:-3]

    concentration, _, _, _, _ = infer_prot_conc_onestep(
        curve_v=curve_v,
        curve_f=curve_f,
        ttu = ttu,
        dR=dR, dP = dP)

    return {'times_concentration': list(concentration.x.astype(float)),
            'values_concentration': list(concentration.y.astype(float))}



# ===  PREPROCESSING ==============================================

def wellfare_outliers(data):
    """ Removes outliers from a curve.
    

    Command: 'outliers'

    Input:
      {
        'times_curve': [...],
        'values_curve': [...],
        'percentile_above'= int/float,
        'percentile_below'=int/float,
        'niter_above'= int,
        'niter_below'= int,
        'goal_above'= float,
        'goal_below'= float,
        'smoothing_win'= int,
        'nstd'= int,
        'above_first': True or False (abso or fluo)
      }

    Output:
      { 'times_cleaned_curve': [...],
        'values_cleaned_curve': [...]}

    SUMMARY OF THE PARAMETERS
    --------------------------

    percentile_above -> 1-100, proportion of up-lying points to keep 
    percentile_below -> 1-100, proportion of up-lying points to keep 
    niter_above -> Number of times the up-filter is repeated
    niter_below -> Number of times the down-filter is repeated
    goal_above -> the algo will stop when second derivatives are below
    goal_below -> the algo will stop when -(ddt) are below
    smoothing_win -> window size (the more, the smoother)
    nstd=1 -> Keep points that are less than "nstd*std" from the smooth.
    above_first -> filter upliers first ? (yes for abso, no for fluo)

    INDICATIVE VALUES OF THE PARAMETERS (may vary)
    -----------------------------------------------

    OD:
    'percentile_above':50,
    'percentile_below':50,
    'niter_above':4,
    'niter_below':3,
    'goal_above':0.001,
    'goal_below':0.001,
    'smoothing_win':4,
    'nstd':1,
    'above_first':True

    Fluo:
    'percentile_above':90,
    'percentile_below':90,
    'niter_above':2,
    'niter_below':2,
    'goal_above':1,
    'goal_below':5,
    'smoothing_win':4,
    'nstd':1.5,
    'above_first':False

    """
    
    curve = Curve(data.pop('times_curve'),
                  data.pop('values_curve'))

    cleaned_curve = filter_outliers(curve, **data)


    return { 'times_cleaned_curve': list(cleaned_curve.x.astype(float)),
             'values_cleaned_curve': list(cleaned_curve.y.astype(float)) }



def wellfare_synchronize(data):
    """ Returns the lag between two curves.

    Command: 'synchronize'

    If [x1],[y1] and [x2],[y2] are two curves,

    returns the time shift such that

    [x1],[y1] ~~ [x2 + d],[y2]

    Will only find shifts smaller than the provided 'shift_max'

    Input:
     { 'times_curve_1': [...],
       'values_curve_1': [...],
       'times_curve_2': [...],
       'values_curve_2': [...],
       'max_shift': float}

     Output:
       { 'time_shift': float }

    """

    curve_1 = Curve(data['times_curve_1'],
                    data['values_curve_1'])
    curve_2 = Curve(data['times_curve_2'],
                    data['values_curve_2'])
    max_shift = data['max_shift']

    shifts0 = np.arange(-max_shift, max_shift, 10)
    t_min = max(curve_1.x[0],curve_2.x[0]) + max_shift + 1
    t_max = min(curve_1.x[-1],curve_2.x[-1]) - max_shift - 1
    tt = np.linspace(t_min, t_max, 50)

    time_shift = curve_1.find_shift_gradient([curve_2], tt,
                                           shifts0 = shifts0)[0]
    
    
    return {'time_shift': time_shift}

def wellfare_subtract(data):
    """ Returns the difference between two curves.

    Will return the curve corresponding to the difference
    ``(curve1 - curve2)``. The times of the returned curve are the
    the times of the curve ``curve1``.
    The values of the returned curve are computed using linear
    interpolation when necessary.
    
    Command: subtract

    Input:
     { 'times_curve_1': [...],
       'values_curve_1': [...],
       'times_curve_2': [...],
       'values_curve_2': [...] }

    Output:
     { 'times_subtraction'  : [...],
       'values_subtraction' : [...] }
    """

    curve_1 = Curve(data['times_curve_1'],
                    data['values_curve_1'])
    curve_2 = Curve(data['times_curve_2'],
                    data['values_curve_2'])
    
    subtraction = (curve_1 - curve_2)
    new_x = np.array([x for x in curve_1.x if x in subtraction.x])
    
    return { 'times_subtraction': list(new_x),
             'values_subtraction': list(subtraction(new_x)) }
>>>>>>> 89a55ffa
<|MERGE_RESOLUTION|>--- conflicted
+++ resolved
@@ -1,695 +1,370 @@
-<<<<<<< HEAD
-
-"""
-This module contains helper functions to communicate with wellfare
-using JSON dictionnaries. The main function is json_process, which
-will call one of the subsequent functions depending on the TASK
-to be performed.
-"""
-
-import numpy as np
-from .curves import Curve
-
-from .ILM import (infer_growth_rate,
-                  infer_synthesis_rate,
-                  infer_prot_conc_onestep)
-                  
-from .preprocessing import filter_outliers 
-
-
-
-DEFAULTS = {
-    'n_control_points':100,
-    'dRNA': 1.0,
-}
-def get_var_with_default(data, var):
-    if var in data:
-        return data.get(var)
-    elif var in DEFAULTS:
-        return DEFAULTS[var]
-    else:
-        raise ValueError("Variable %s was not provided and no default value"%var
-                        +" is known for this variable (check spelling ?)")
-
-def check_noNaN(array, name, fun, additional_message=''):
-    if np.isnan(np.sum(array)):
-        raise AssertionError("Error: Array '%s' in function %s has NaNs ! %s"%(
-                              name, fun, additional_message))
-
-# THE MAIN FUNCTION, CALLED BY THE PYTHON/JS PROCESS:
-
-def json_process(command, input_data):
-    """ Calls the right function depending on the ``command``.
-
-    This function is a 'hub': it will decide which function to
-    apply to the data, depending on the command.
-    For inputs and ouputs, see the doc of the different functions
-    below.
-    """
-
-    return {'growth': wellfare_growth,
-            'activity': wellfare_activity,
-            'concentration': wellfare_concentration,
-            'outliers': wellfare_outliers,
-            'synchronize': wellfare_synchronize,
-            'subtract': wellfare_subtract
-
-           }[command](input_data)
-
-
-# THE SPECIFIC FUNCTIONS, ONE FOR EACH TASK:
-
-
-# === INFERENCE ============================================
-
-def wellfare_growth(data):
-    """ Computes the growth rate from volume data.
-
-    Command : 'growth'
-
-    Input :
-      { 'times_volume': [...] ,
-        'values_volume': [...],
-        'n_control_points': 100 // optional, 100 is default
-       }
-
-    Output :
-      { 'times_growth_rate': [...],
-        'values_growth_rate': [...]
-       }
-    """
-    print "Starting ---"
-    curve_v = Curve(data['times_volume'],
-                    data['values_volume'])
-
-    check_noNaN(curve_v.y, "curve_v.y", "wellfare_growth")
-    
-    n_control_points = get_var_with_default(data, 'n_control_points')
-    ttu = np.linspace(curve_v.x.min(), curve_v.x.max(), n_control_points+3)[:-3]
-    
-    print "Starting computations" 
-    alphas = 10.0**np.linspace(-5,8,1000)
-    growth, volume, _, _, _ = infer_growth_rate(curve_v, ttu,
-                                                alphas=alphas, eps_L=1e-6)
-    print "finished computations"
-    check_noNaN(growth.y, "growth.y", "wellfare_growth")
-    
-    return {'times_growth_rate': list(growth.x.astype(float)),
-            'values_growth_rate': list(growth.y.astype(float))}
-
-
-
-def wellfare_activity(data):
-    """ Computes protein synthesis rate, or promoter activity,
-    using a simple one-step model for the GFP synthesis. 
-
-    Command : 'activity'
-    
-    Input:
-      { 'times_volume': [...] ,
-        'values_volume': [...],
-        'times_fluo': [...],
-        'values_fluo': [...],
-        'dR': float, // degradation constant of the reporter
-        'kR': float // (optional) folding constant of the reporter.
-        'dRNA': float // (optional) degradation constant of the RNA.
-        'n_control_points':100 // 100 is the default
-       }
-
-    Output:
-      { 'times_activity': [...],
-        'values_activity': [...]
-       }
-    """
-
-    curve_v = Curve(data['times_volume'],
-                    data['values_volume'])
-    curve_f = Curve(data['times_fluo'],
-                    data['values_fluo'])
-
-    dR = data['dR']
-    
-
-    n_control_points = get_var_with_default(data, 'n_control_points')
-    ttu = np.linspace(curve_v.x.min(), curve_v.x.max(), n_control_points+3)[:-3]
-
-    if 'kR' in data:
-        # use a two-step model of reporter expression
-        # if no dRNA provided it is supposed to be very short-lived so that
-        # the transcription step won't impact the dynamics of gene expression
-        dRNA = data.get('dRNA', 1.0)
-        synth_rate, _, _, _, _ = infer_promact(
-            curve_v=curve_v,
-            curve_f=curve_f,
-            ttu = ttu,
-            drna = dRNA,
-            kr = kR,
-            dR=dR)
-
-    else:
-        # use a one-step model of reporter expression
-        synth_rate, _, _, _, _ = infer_synthesis_rate(
-            curve_v=curve_v,
-            curve_f=curve_f,
-            ttu = ttu,
-            degr=dR)
-
-    return {'times_activity': list(synth_rate.x.astype(float)),
-            'values_activity': list(synth_rate.y.astype(float))}
-
-
-
-def wellfare_concentration(data):
-    """ Computes the concentration of a protein from
-    a fluorescence curve and an absorbance curve.
-
-    Command: 'concentration'
-
-    Input:
-      { 'times_volume': [...] ,
-        'values_volume': [...],
-        'times_fluo: [...],
-        'values_fluo: [...],
-        'dR': float,
-        'dP': float,
-        'n_control_points': 100 // optional, 100 is default
-       }
-
-    Output:
-      { 'times_concentration': [...],
-        'values_concentration': [...]
-       }
-    """
-
-
-    curve_v = Curve( data['times_volume'], 
-                     data['values_volume'])
-    curve_f = Curve( data['times_fluo'],
-                     data['values_fluo'])
-    dR = data['dR']
-    dP = data['dP']
-    
-    n_control_points = get_var_with_default(data, 'n_control_points')
-    ttu = np.linspace(curve_v.x.min(), curve_v.x.max(), n_control_points+3)[:-3]
-    
-    if 'kR' in data:
-        # use a two-step model of reporter expression
-        # if no dRNA provided it is supposed to be very short-lived so that
-        # the transcription step won't impact the dynamics of gene expression
-        dRNA = get_var_with_default(data, 'dRNA')
-        concentration, _, _, _, _ = infer_prot_conc_multistep(
-            curve_v=curve_v,
-            curve_f=curve_f,
-            ttu = ttu,
-            drna= dRNA,
-            kr=kR,
-            dR=dR,
-            dP=dP)
-    else:
-        concentration, _, _, _, _ = infer_prot_conc_onestep(
-            curve_v=curve_v,
-            curve_f=curve_f,
-            ttu = ttu,
-            dR=dR, dP = dP)
-
-    return {'times_concentration': list(concentration.x.astype(float)),
-            'values_concentration': list(concentration.y.astype(float))}
-
-
-
-# ===  PREPROCESSING ==============================================
-
-def wellfare_outliers(data):
-    """ Removes outliers from a curve.
-    
-
-    Command: 'outliers'
-
-    Input:
-      {
-        'times_curve': [...],
-        'values_curve': [...],
-        'percentile_above'= int/float,
-        'percentile_below'=int/float,
-        'niter_above'= int,
-        'niter_below'= int,
-        'goal_above'= float,
-        'goal_below'= float,
-        'smoothing_win'= int,
-        'nstd'= int,
-        'above_first': True or False (abso or fluo)
-      }
-
-    Output:
-      { 'times_cleaned_curve': [...],
-        'values_cleaned_curve': [...]}
-
-    SUMMARY OF THE PARAMETERS
-    --------------------------
-
-    percentile_above -> 1-100, proportion of up-lying points to keep 
-    percentile_below -> 1-100, proportion of up-lying points to keep 
-    niter_above -> Number of times the up-filter is repeated
-    niter_below -> Number of times the down-filter is repeated
-    goal_above -> the algo will stop when second derivatives are below
-    goal_below -> the algo will stop when -(ddt) are below
-    smoothing_win -> window size (the more, the smoother)
-    nstd=1 -> Keep points that are less than "nstd*std" from the smooth.
-    above_first -> filter upliers first ? (yes for abso, no for fluo)
-
-    INDICATIVE VALUES OF THE PARAMETERS (may vary)
-    -----------------------------------------------
-
-    OD:
-    'percentile_above':50,
-    'percentile_below':50,
-    'niter_above':4,
-    'niter_below':3,
-    'goal_above':0.001,
-    'goal_below':0.001,
-    'smoothing_win':4,
-    'nstd':1,
-    'above_first':True
-
-    Fluo:
-    'percentile_above':90,
-    'percentile_below':90,
-    'niter_above':2,
-    'niter_below':2,
-    'goal_above':1,
-    'goal_below':5,
-    'smoothing_win':4,
-    'nstd':1.5,
-    'above_first':False
-
-    """
-    
-    curve = Curve(data.pop('times_curve'),
-                  data.pop('values_curve'))
-
-    cleaned_curve = filter_outliers(curve, **data)
-
-
-    return { 'times_cleaned_curve': list(cleaned_curve.x.astype(float)),
-             'values_cleaned_curve': list(cleaned_curve.y.astype(float)) }
-
-
-
-def wellfare_synchronize(data):
-    """ Returns the lag between two curves.
-
-    Command: 'synchronize'
-
-    If [x1],[y1] and [x2],[y2] are two curves,
-
-    returns the time shift such that
-
-    [x1],[y1] ~~ [x2 + d],[y2]
-
-    Will only find shifts smaller than the provided 'shift_max'
-
-    Input:
-     { 'times_curve_1': [...],
-       'values_curve_1': [...],
-       'times_curve_2': [...],
-       'values_curve_2': [...],
-       'max_shift': float}
-
-     Output:
-       { 'time_shift': float }
-
-    """
-
-    curve_1 = Curve(data['times_curve_1'],
-                    data['values_curve_1'])
-    curve_2 = Curve(data['times_curve_2'],
-                    data['values_curve_2'])
-    max_shift = data['max_shift']
-
-    shifts0 = np.arange(-max_shift, max_shift, 10)
-    t_min = max(curve_1.x[0],curve_2.x[0]) + max_shift + 1
-    t_max = min(curve_1.x[-1],curve_2.x[-1]) - max_shift - 1
-    tt = np.linspace(t_min, t_max, 50)
-
-    time_shift = curve_1.find_shift_gradient([curve_2], tt,
-                                           shifts0 = shifts0)[0]
-    
-    return {'time_shift': time_shift}
-
-
-
-def wellfare_subtract(data):
-    """ Returns the difference between two curves.
-
-    Will return the curve corresponding to the difference
-    ``(curve1 - curve2)``. The times of the returned curve are the
-    the times of the curve ``curve1``.
-    The values of the returned curve are computed using linear
-    interpolation when necessary.
-    
-    Command: subtract
-
-    Input:
-     { 'times_curve_1': [...],
-       'values_curve_1': [...],
-       'times_curve_2': [...],
-       'values_curve_2': [...] }
-
-    Output:
-     { 'times_subtraction'  : [...],
-       'values_subtraction' : [...] }
-    """
-
-    curve_1 = Curve(data['times_curve_1'],
-                    data['values_curve_1'])
-    curve_2 = Curve(data['times_curve_2'],
-                    data['values_curve_2'])
-    
-    subtraction = (curve_1 - curve_2)
-    new_x = np.array([x for x in curve_1.x if x in subtraction.x])
-    
-    return { 'times_subtraction': list(new_x),
-             'values_subtraction': list(subtraction(new_x)) }
-=======
-
-
-"""
-This module contains helper functions to communicate with wellfare
-using JSON dictionnaries. The main function is json_process, which
-will call one of the subsequent functions depending on the TASK
-to be performed.
-"""
-from __future__ import print_function
-
-import numpy as np
-from .curves import Curve
-
-from .ILM import (infer_growth_rate,
-                  infer_synthesis_rate,
-                  infer_prot_conc_onestep)
-                  
-from .preprocessing import filter_outliers 
-
-
-def check_noNaN(array, name, fun, additional_message=''):
-    if np.isnan(np.sum(array)):
-        raise AssertionError("Error: Array '%s' in function %s has NaNs ! %s"%(
-                              name, fun, additional_message))
-
-# THE MAIN FUNCTION, CALLED BY THE PYTHON/JS PROCESS:
-
-def json_process(command, input_data):
-    """ Calls the right function depending on the ``command``.
-
-    This function is a 'hub': it will decide which function to
-    apply to the data, depending on the command.
-    For inputs and ouputs, see the doc of the different functions
-    below.
-    """
-
-    return {'growth': wellfare_growth,
-            'activity': wellfare_activity,
-            'concentration': wellfare_concentration,
-            'outliers': wellfare_outliers,
-            'synchronize': wellfare_synchronize,
-            'subtract': wellfare_subtract
-
-           }[command](input_data)
-
-
-# THE SPECIFIC FUNCTIONS, ONE FOR EACH TASK:
-
-
-# === INFERENCE ============================================
-
-def wellfare_growth(data):
-    """ Computes the growth rate from volume data.
-
-    Command : 'growth'
-
-    Input :
-      { 'times_volume': [...] ,
-        'values_volume': [...]
-       }
-
-    Output :
-      { 'times_growth_rate': [...],
-        'values_growth_rate': [...]
-       }
-    """
-    print("Starting ---")
-    curve_v = Curve(data['times_volume'],
-                    data['values_volume'])
-    print("Got data")    
-
-    check_noNaN(curve_v.y, "curve_v.y", "wellfare_growth")    
-
-    ttu = np.arange(curve_v.x.min(), curve_v.x.max(), 2.0)[:-3]
-    
-    print("Starting computations") 
-    alphas = 10.0**np.linspace(-5,8,1000)
-    growth, volume, _, _, _ = infer_growth_rate(curve_v, ttu,
-                                                alphas=alphas, eps_L=1e-6)
-    print("finished computations")
-    check_noNaN(growth.y, "growth.y", "wellfare_growth")
-    
-    
-    return {'times_growth_rate': list(growth.x.astype(float)),
-            'values_growth_rate': list(growth.y.astype(float))}
-
-
-
-def wellfare_activity(data):
-    """ Computes protein synthesis rate, or promoter activity,
-    using a simple one-step model for the GFP synthesis. 
-
-    Command : 'activity'
-    
-    Input:
-      { 'times_volume': [...] ,
-        'values_volume': [...],
-        'times_fluo': [...],
-        'values_fluo': [...],
-        'dR': float
-       }
-
-    Output:
-      { 'times_activity': [...],
-        'values_activity': [...]
-       }
-    """
-
-    curve_v = Curve(data['times_volume'],
-                    data['values_volume'])
-    curve_f = Curve(data['times_fluo'],
-                    data['values_fluo'])
-    dR = data['dR']
-
-    ttu = np.arange(curve_v.x.min(), curve_v.x.max(), 2.0)[:-3]
-
-    synth_rate, _, _, _, _ = infer_synthesis_rate(
-        curve_v=curve_v,
-        curve_f=curve_f,
-        ttu = ttu,
-        degr=dR)
-
-    return {'times_activity': list(synth_rate.x.astype(float)),
-            'values_activity': list(synth_rate.y.astype(float))}
-
-
-
-def wellfare_concentration(data):
-    """ Computes the concentration of a protein from
-    a fluorescence curve and an absorbance curve.
-
-    Command: 'concentration'
-
-    Input:
-      { 'times_volume': [... ,
-        'values_volume': [...,
-        'times_fluo: [...,
-        'values_fluo: [...,
-        'dR': float,
-        'dP': float
-       }
-
-    Output:
-      { 'times_concentration': [...],
-        'values_concentration': [...]
-       }
-    """
-
-
-    curve_v = Curve( data['times_volume'], 
-                     data['values_volume'])
-    curve_f = Curve( data['times_fluo'],
-                     data['values_fluo'])
-    dR = data['dR']
-    dP = data['dP']
-    
-    ttu = np.arange(curve_v.x.min(), curve_v.x.max(), 2.0)[:-3]
-
-    concentration, _, _, _, _ = infer_prot_conc_onestep(
-        curve_v=curve_v,
-        curve_f=curve_f,
-        ttu = ttu,
-        dR=dR, dP = dP)
-
-    return {'times_concentration': list(concentration.x.astype(float)),
-            'values_concentration': list(concentration.y.astype(float))}
-
-
-
-# ===  PREPROCESSING ==============================================
-
-def wellfare_outliers(data):
-    """ Removes outliers from a curve.
-    
-
-    Command: 'outliers'
-
-    Input:
-      {
-        'times_curve': [...],
-        'values_curve': [...],
-        'percentile_above'= int/float,
-        'percentile_below'=int/float,
-        'niter_above'= int,
-        'niter_below'= int,
-        'goal_above'= float,
-        'goal_below'= float,
-        'smoothing_win'= int,
-        'nstd'= int,
-        'above_first': True or False (abso or fluo)
-      }
-
-    Output:
-      { 'times_cleaned_curve': [...],
-        'values_cleaned_curve': [...]}
-
-    SUMMARY OF THE PARAMETERS
-    --------------------------
-
-    percentile_above -> 1-100, proportion of up-lying points to keep 
-    percentile_below -> 1-100, proportion of up-lying points to keep 
-    niter_above -> Number of times the up-filter is repeated
-    niter_below -> Number of times the down-filter is repeated
-    goal_above -> the algo will stop when second derivatives are below
-    goal_below -> the algo will stop when -(ddt) are below
-    smoothing_win -> window size (the more, the smoother)
-    nstd=1 -> Keep points that are less than "nstd*std" from the smooth.
-    above_first -> filter upliers first ? (yes for abso, no for fluo)
-
-    INDICATIVE VALUES OF THE PARAMETERS (may vary)
-    -----------------------------------------------
-
-    OD:
-    'percentile_above':50,
-    'percentile_below':50,
-    'niter_above':4,
-    'niter_below':3,
-    'goal_above':0.001,
-    'goal_below':0.001,
-    'smoothing_win':4,
-    'nstd':1,
-    'above_first':True
-
-    Fluo:
-    'percentile_above':90,
-    'percentile_below':90,
-    'niter_above':2,
-    'niter_below':2,
-    'goal_above':1,
-    'goal_below':5,
-    'smoothing_win':4,
-    'nstd':1.5,
-    'above_first':False
-
-    """
-    
-    curve = Curve(data.pop('times_curve'),
-                  data.pop('values_curve'))
-
-    cleaned_curve = filter_outliers(curve, **data)
-
-
-    return { 'times_cleaned_curve': list(cleaned_curve.x.astype(float)),
-             'values_cleaned_curve': list(cleaned_curve.y.astype(float)) }
-
-
-
-def wellfare_synchronize(data):
-    """ Returns the lag between two curves.
-
-    Command: 'synchronize'
-
-    If [x1],[y1] and [x2],[y2] are two curves,
-
-    returns the time shift such that
-
-    [x1],[y1] ~~ [x2 + d],[y2]
-
-    Will only find shifts smaller than the provided 'shift_max'
-
-    Input:
-     { 'times_curve_1': [...],
-       'values_curve_1': [...],
-       'times_curve_2': [...],
-       'values_curve_2': [...],
-       'max_shift': float}
-
-     Output:
-       { 'time_shift': float }
-
-    """
-
-    curve_1 = Curve(data['times_curve_1'],
-                    data['values_curve_1'])
-    curve_2 = Curve(data['times_curve_2'],
-                    data['values_curve_2'])
-    max_shift = data['max_shift']
-
-    shifts0 = np.arange(-max_shift, max_shift, 10)
-    t_min = max(curve_1.x[0],curve_2.x[0]) + max_shift + 1
-    t_max = min(curve_1.x[-1],curve_2.x[-1]) - max_shift - 1
-    tt = np.linspace(t_min, t_max, 50)
-
-    time_shift = curve_1.find_shift_gradient([curve_2], tt,
-                                           shifts0 = shifts0)[0]
-    
-    
-    return {'time_shift': time_shift}
-
-def wellfare_subtract(data):
-    """ Returns the difference between two curves.
-
-    Will return the curve corresponding to the difference
-    ``(curve1 - curve2)``. The times of the returned curve are the
-    the times of the curve ``curve1``.
-    The values of the returned curve are computed using linear
-    interpolation when necessary.
-    
-    Command: subtract
-
-    Input:
-     { 'times_curve_1': [...],
-       'values_curve_1': [...],
-       'times_curve_2': [...],
-       'values_curve_2': [...] }
-
-    Output:
-     { 'times_subtraction'  : [...],
-       'values_subtraction' : [...] }
-    """
-
-    curve_1 = Curve(data['times_curve_1'],
-                    data['values_curve_1'])
-    curve_2 = Curve(data['times_curve_2'],
-                    data['values_curve_2'])
-    
-    subtraction = (curve_1 - curve_2)
-    new_x = np.array([x for x in curve_1.x if x in subtraction.x])
-    
-    return { 'times_subtraction': list(new_x),
-             'values_subtraction': list(subtraction(new_x)) }
->>>>>>> 89a55ffa
+"""
+This module contains helper functions to communicate with wellfare
+using JSON dictionnaries. The main function is json_process, which
+will call one of the subsequent functions depending on the TASK
+to be performed.
+"""
+
+import numpy as np
+from .curves import Curve
+
+from .ILM import (infer_growth_rate,
+                  infer_synthesis_rate,
+                  infer_prot_conc_onestep)
+                  
+from .preprocessing import filter_outliers 
+
+
+
+DEFAULTS = {
+    'n_control_points':100,
+    'dRNA': 1.0,
+}
+def get_var_with_default(data, var):
+    if var in data:
+        return data.get(var)
+    elif var in DEFAULTS:
+        return DEFAULTS[var]
+    else:
+        raise ValueError("Variable %s was not provided and no default value"%var
+                        +" is known for this variable (check spelling ?)")
+
+def check_noNaN(array, name, fun, additional_message=''):
+    if np.isnan(np.sum(array)):
+        raise AssertionError("Error: Array '%s' in function %s has NaNs ! %s"%(
+                              name, fun, additional_message))
+
+# THE MAIN FUNCTION, CALLED BY THE PYTHON/JS PROCESS:
+
+def json_process(command, input_data):
+    """ Calls the right function depending on the ``command``.
+
+    This function is a 'hub': it will decide which function to
+    apply to the data, depending on the command.
+    For inputs and ouputs, see the doc of the different functions
+    below.
+    """
+
+    return {'growth': wellfare_growth,
+            'activity': wellfare_activity,
+            'concentration': wellfare_concentration,
+            'outliers': wellfare_outliers,
+            'synchronize': wellfare_synchronize,
+            'subtract': wellfare_subtract
+
+           }[command](input_data)
+
+
+# THE SPECIFIC FUNCTIONS, ONE FOR EACH TASK:
+
+
+# === INFERENCE ============================================
+
+def wellfare_growth(data):
+    """ Computes the growth rate from volume data.
+
+    Command : 'growth'
+
+    Input :
+      { 'times_volume': [...] ,
+        'values_volume': [...],
+        'n_control_points': 100 // optional, 100 is default
+       }
+
+    Output :
+      { 'times_growth_rate': [...],
+        'values_growth_rate': [...]
+       }
+    """
+    print("Starting ---")
+    curve_v = Curve(data['times_volume'],
+                    data['values_volume'])
+
+    check_noNaN(curve_v.y, "curve_v.y", "wellfare_growth")
+    
+    n_control_points = get_var_with_default(data, 'n_control_points')
+    ttu = np.linspace(curve_v.x.min(), curve_v.x.max(), n_control_points+3)[:-3]
+    
+    print("Starting computations")
+    alphas = 10.0**np.linspace(-5,8,1000)
+    growth, volume, _, _, _ = infer_growth_rate(curve_v, ttu,
+                                                alphas=alphas, eps_L=1e-6)
+    print("finished computations")
+    check_noNaN(growth.y, "growth.y", "wellfare_growth")
+    
+    return {'times_growth_rate': list(growth.x.astype(float)),
+            'values_growth_rate': list(growth.y.astype(float))}
+
+
+
+def wellfare_activity(data):
+    """ Computes protein synthesis rate, or promoter activity,
+    using a simple one-step model for the GFP synthesis. 
+
+    Command : 'activity'
+    
+    Input:
+      { 'times_volume': [...] ,
+        'values_volume': [...],
+        'times_fluo': [...],
+        'values_fluo': [...],
+        'dR': float, // degradation constant of the reporter
+        'kR': float // (optional) folding constant of the reporter.
+        'dRNA': float // (optional) degradation constant of the RNA.
+        'n_control_points':100 // 100 is the default
+       }
+
+    Output:
+      { 'times_activity': [...],
+        'values_activity': [...]
+       }
+    """
+
+    curve_v = Curve(data['times_volume'],
+                    data['values_volume'])
+    curve_f = Curve(data['times_fluo'],
+                    data['values_fluo'])
+
+    dR = data['dR']
+    
+
+    n_control_points = get_var_with_default(data, 'n_control_points')
+    ttu = np.linspace(curve_v.x.min(), curve_v.x.max(), n_control_points+3)[:-3]
+
+    if 'kR' in data:
+        # use a two-step model of reporter expression
+        # if no dRNA provided it is supposed to be very short-lived so that
+        # the transcription step won't impact the dynamics of gene expression
+        dRNA = data.get('dRNA', 1.0)
+        synth_rate, _, _, _, _ = infer_promact(
+            curve_v=curve_v,
+            curve_f=curve_f,
+            ttu = ttu,
+            drna = dRNA,
+            kr = kR,
+            dR=dR)
+
+    else:
+        # use a one-step model of reporter expression
+        synth_rate, _, _, _, _ = infer_synthesis_rate(
+            curve_v=curve_v,
+            curve_f=curve_f,
+            ttu = ttu,
+            degr=dR)
+
+    return {'times_activity': list(synth_rate.x.astype(float)),
+            'values_activity': list(synth_rate.y.astype(float))}
+
+
+
+def wellfare_concentration(data):
+    """ Computes the concentration of a protein from
+    a fluorescence curve and an absorbance curve.
+
+    Command: 'concentration'
+
+    Input:
+      { 'times_volume': [...] ,
+        'values_volume': [...],
+        'times_fluo: [...],
+        'values_fluo: [...],
+        'dR': float,
+        'dP': float,
+        'n_control_points': 100 // optional, 100 is default
+       }
+
+    Output:
+      { 'times_concentration': [...],
+        'values_concentration': [...]
+       }
+    """
+
+
+    curve_v = Curve( data['times_volume'], 
+                     data['values_volume'])
+    curve_f = Curve( data['times_fluo'],
+                     data['values_fluo'])
+    dR = data['dR']
+    dP = data['dP']
+    
+    n_control_points = get_var_with_default(data, 'n_control_points')
+    ttu = np.linspace(curve_v.x.min(), curve_v.x.max(), n_control_points+3)[:-3]
+    
+    if 'kR' in data:
+        # use a two-step model of reporter expression
+        # if no dRNA provided it is supposed to be very short-lived so that
+        # the transcription step won't impact the dynamics of gene expression
+        dRNA = get_var_with_default(data, 'dRNA')
+        concentration, _, _, _, _ = infer_prot_conc_multistep(
+            curve_v=curve_v,
+            curve_f=curve_f,
+            ttu = ttu,
+            drna= dRNA,
+            kr=kR,
+            dR=dR,
+            dP=dP)
+    else:
+        concentration, _, _, _, _ = infer_prot_conc_onestep(
+            curve_v=curve_v,
+            curve_f=curve_f,
+            ttu = ttu,
+            dR=dR, dP = dP)
+
+    return {'times_concentration': list(concentration.x.astype(float)),
+            'values_concentration': list(concentration.y.astype(float))}
+
+
+
+# ===  PREPROCESSING ==============================================
+
+def wellfare_outliers(data):
+    """ Removes outliers from a curve.
+    
+
+    Command: 'outliers'
+
+    Input:
+      {
+        'times_curve': [...],
+        'values_curve': [...],
+        'percentile_above'= int/float,
+        'percentile_below'=int/float,
+        'niter_above'= int,
+        'niter_below'= int,
+        'goal_above'= float,
+        'goal_below'= float,
+        'smoothing_win'= int,
+        'nstd'= int,
+        'above_first': True or False (abso or fluo)
+      }
+
+    Output:
+      { 'times_cleaned_curve': [...],
+        'values_cleaned_curve': [...]}
+
+    SUMMARY OF THE PARAMETERS
+    --------------------------
+
+    percentile_above -> 1-100, proportion of up-lying points to keep 
+    percentile_below -> 1-100, proportion of up-lying points to keep 
+    niter_above -> Number of times the up-filter is repeated
+    niter_below -> Number of times the down-filter is repeated
+    goal_above -> the algo will stop when second derivatives are below
+    goal_below -> the algo will stop when -(ddt) are below
+    smoothing_win -> window size (the more, the smoother)
+    nstd=1 -> Keep points that are less than "nstd*std" from the smooth.
+    above_first -> filter upliers first ? (yes for abso, no for fluo)
+
+    INDICATIVE VALUES OF THE PARAMETERS (may vary)
+    -----------------------------------------------
+
+    OD:
+    'percentile_above':50,
+    'percentile_below':50,
+    'niter_above':4,
+    'niter_below':3,
+    'goal_above':0.001,
+    'goal_below':0.001,
+    'smoothing_win':4,
+    'nstd':1,
+    'above_first':True
+
+    Fluo:
+    'percentile_above':90,
+    'percentile_below':90,
+    'niter_above':2,
+    'niter_below':2,
+    'goal_above':1,
+    'goal_below':5,
+    'smoothing_win':4,
+    'nstd':1.5,
+    'above_first':False
+
+    """
+    
+    curve = Curve(data.pop('times_curve'),
+                  data.pop('values_curve'))
+
+    cleaned_curve = filter_outliers(curve, **data)
+
+
+    return { 'times_cleaned_curve': list(cleaned_curve.x.astype(float)),
+             'values_cleaned_curve': list(cleaned_curve.y.astype(float)) }
+
+
+
+def wellfare_synchronize(data):
+    """ Returns the lag between two curves.
+
+    Command: 'synchronize'
+
+    If [x1],[y1] and [x2],[y2] are two curves,
+
+    returns the time shift such that
+
+    [x1],[y1] ~~ [x2 + d],[y2]
+
+    Will only find shifts smaller than the provided 'shift_max'
+
+    Input:
+     { 'times_curve_1': [...],
+       'values_curve_1': [...],
+       'times_curve_2': [...],
+       'values_curve_2': [...],
+       'max_shift': float}
+
+     Output:
+       { 'time_shift': float }
+
+    """
+
+    curve_1 = Curve(data['times_curve_1'],
+                    data['values_curve_1'])
+    curve_2 = Curve(data['times_curve_2'],
+                    data['values_curve_2'])
+    max_shift = data['max_shift']
+
+    shifts0 = np.arange(-max_shift, max_shift, 10)
+    t_min = max(curve_1.x[0],curve_2.x[0]) + max_shift + 1
+    t_max = min(curve_1.x[-1],curve_2.x[-1]) - max_shift - 1
+    tt = np.linspace(t_min, t_max, 50)
+
+    time_shift = curve_1.find_shift_gradient([curve_2], tt,
+                                           shifts0 = shifts0)[0]
+    
+    return {'time_shift': time_shift}
+
+
+
+def wellfare_subtract(data):
+    """ Returns the difference between two curves.
+
+    Will return the curve corresponding to the difference
+    ``(curve1 - curve2)``. The times of the returned curve are the
+    the times of the curve ``curve1``.
+    The values of the returned curve are computed using linear
+    interpolation when necessary.
+    
+    Command: subtract
+
+    Input:
+     { 'times_curve_1': [...],
+       'values_curve_1': [...],
+       'times_curve_2': [...],
+       'values_curve_2': [...] }
+
+    Output:
+     { 'times_subtraction'  : [...],
+       'values_subtraction' : [...] }
+    """
+
+    curve_1 = Curve(data['times_curve_1'],
+                    data['values_curve_1'])
+    curve_2 = Curve(data['times_curve_2'],
+                    data['values_curve_2'])
+    
+    subtraction = (curve_1 - curve_2)
+    new_x = np.array([x for x in curve_1.x if x in subtraction.x])
+    
+    return { 'times_subtraction': list(new_x),
+             'values_subtraction': list(subtraction(new_x)) }