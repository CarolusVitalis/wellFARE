"""

pycurves
---------

This module implements the Curve class. Curve instances store two
arrays `curve.x` and `curve.y` which represent a function y=f(x). Many
operations on the curves which generally require a few lines of code
can be done in one line using the methods of Curve instances:

Features
~~~~~~~~~

Here is what you get with pycurves:


- The usual operations +,-,/,*,**, are supported between
  curves, and between curves and constants.
- Curve instances behave like functions (``mycurve(x)``) using
  interpolation (linear by default) between its points.
- Find the maximum, minimum, argmaximum, and other caracteristics of
  curves.
- Analysis: differentiate, integrate, or inverse a curve.
- Advanced functions: find the time-shift between two curves
  (``curve.find_shift_gradient``). Find the intersection points
  between two curves (``curve.find_intersections``). Fit a custom
  model to a curve (``curve.fit``).
- Add a point to a curve (``curve.add_point``), merge all the points
  from different curves (``curve.merge_with(other)``).
- Remove a point from the curve (``curve.pop()``), or many points
  according to some condition (``curve.filter()``)
- Operations on several curves: compute the mean and standard
  deviation, or any percentile (e.g. median) of a family of curves.
- Save and load curves or collections of curves in data files.
- Plot the curves with Matplotlib.
- Many middle-level methods to make your own functions :D

"""
from __future__ import print_function

import pickle
from copy import deepcopy

import decorator

import numpy as np
from math import floor
from scipy.interpolate import interp1d
from scipy.optimize import curve_fit, fmin
from scipy.integrate import odeint


try:
    import matplotlib.pyplot as plt
except ImportError:
    MATPLOTLIB_DETECTED = False
else:
    MATPLOTLIB_DETECTED = True


@decorator.decorator
def outplace(f, curve, *a, **k):
    new_curve = deepcopy(curve)
    f(new_curve, *a, **k)
    return new_curve


class Curve:

    """

    Parameters
    -----------

    x
      List or *np.array* containing values of x

    y
     List or *np.array* containing values of y

    xy
      List or *np.array* of the points, i.e. of the form
      ``[[x1,y1],[x2,y2],...]``. This parameter can be provided
      instead of parameters ``x`` and ``y`` to define the curve.

    left_value
      Default value to be returned when the curve is evaluated at a
      point ``x`` such that ``x<curve.x.min()``. Default is ``np.nan``.

    right_value
      Default value to be returned when the curve is evaluated at a
      point ``x`` such that ``x>curve.x.max()``. Default is ``np.nan``.

    interpolation
      Possible values are 'linear', 'quadratic', 'cubic'.


    Examples
    ----------
    ::

        from pylab import *
        from pycurves import Curve

        xx = arange(0,2,0.1)
        yy = sin(xx)
        curve_1 = Curve(xx, yy)

        x_y = [(0,1), (1.5, 3), (5, 2)]
        curve_2 = Curve(xy = xy)

        curve_3 = curve_1 - curve_2

        curve_3.plot()
    """

    def __init__(self, x=None, y=None, xy=None,
                 left_value=np.nan, right_value=np.nan,
                 interpolation='linear'):

        if xy is not None:
            x, y = zip(*xy)
        self.x = np.array(x)
        self.y = np.array(y)
        self.left_value = left_value
        self.right_value = right_value
        self.interpolation = interpolation
        self._update_interpolator()

    def _update_interpolator(self):
        """
        Special function to update the interpolator after some
        inplace changes have been made.
        Note that by default the left and right values are np.nan
        """
        itr = interp1d(self.x, self.y, kind=self.interpolation)

        def f(x):
            if hasattr(x, '__iter__'):
                return np.array(list(map(f, x)))
            else:
                return (self.left_value if (x < self.x[0]) else (
                        self.right_value if (x > self.x[-1]) else (
                            self.y[0] if x == self.x[0] else (
                                self.y[-1] if x == self.x[-1] else
                                float(itr(x))))))

        self.interpolator = f

    def __call__(self, tt):
        """ This method enables the curve to be called like a function
        of the time. """
        return self.interpolator(tt)

<<<<<<< HEAD
=======

    def __getitem__(self, ind):
        """Return a ndarray or a Curve depending on the number of indices given.
        Currently does not support boolean indexing.

        Examples
        --------
        a = Curve(range(10), range(10))
        a[1]
        >>> array(1,1)
        a[2:5]
        >>> <__main__.Curve at 0x7f27f46cd358>
        a[2:5].xy,
        >>> array([[2, 2], [3, 3], [4, 4]])
        """
        try:
            return Curve(self.x[ind], self.y[ind])
        except (ValueError, TypeError):
            return np.hstack([self.x[ind], self.y[ind]])

>>>>>>> a6831d3a
    # =================================================================
    # PROPERTIES OF THE CURVE

    def __len__(self):
        return len(self.x)

    @property
    def xy(self):
        """ Array of the points of the curves.

        Returns a np.array([[x1,y1],[x2,y2]...]). makes it practical to
        iter over the points with

        >>> for x,y in curve.xy: # for each point
            do_something(x,y)
        """

        return np.array([self.x, self.y]).T

    def max(self):
        """ Returns the maximum value of the curve.

        >>> curve.max() == curve.y.max() # equivalent
        """
        return self.y.max()

    def argmax(self):
        """ Returns the value of `x` for which `y` is maximal.

        This funciton always returns one value only. If there are
        several values of `x` which maximize `y`, only the first one is
        returned. To obtain all the values that maximize the curve,
        use ``arg``:

        >>> curve.arg( curve.max() )
        """
        return self.x[np.argmax(self.y)]

    def min(self):
        """ Returns the minimum value of the curve.

        >>> curve.min() == curve.y.min() # equivalent
        """
        return self.y.min()

    def argmin(self):
        """ Returns the value of `x` for which `y` is minimal.

        This funciton always returns one value only. If there are
        several values of `x` which minimize `y`, only the first one is
        returned. To obtain all the values that minimize the curve,
        use ``arg``:

        >>> curve.arg( curve.min() )
        """
        return self.x[np.argmin(self.y)]

    def span_x(self):
        """ Returns x.max() - x.min() """

        return self.x[-1] - self.x[0]

    def xlim(self):
        """ Returns the (x.min, x.max) of the curve """
        return (self.x[0], self.x[-1])

    def span_y(self):
        """ Returns y.max() - y.min() """

        return self.y.max() - self.y.min()

    def mean(self):
        """ Mean value of the curve.

        This value is NOT curve.y.mean(), it is the temporal mean of
        the curve of the form I/(x.max - x.min) where I is the temporal
        integral of the curve, computed with the trapezoid rule.
        """
        return self.integral().y[-1] / self.span_x()

    def inv(self, check_bijective=True):
        """ Returns the inverse curve.

        The inverse of the curve x->y = f(x) is the curve f(x)-> x
        The original curve must be bijective (i.e. always strictly
        increasing, or always strictly decreasing). By default this is
        checked before creation of the inverse curve. You can disable
        this checking with ``check_bijective=False``.

        Examples
        ---------

        >>> tt = np.arange(0,10,.5)
        >>> inv_sin = Curve(tt, np.sin(tt)).inv()
        ValueError: Curve not bijective, cannot invert.
        >>> inv_x2 = Curve(tt, tt**2).inv()
        >>> inv_x2(16)
        4

        See Also
        ---------
        curve.arg(y)

        Notes
        --------
        ``curve.arg(y)`` retrieves all the x such that f(x)=y. Does
        not require the curve to be bijective.

        """

        x, y = self.x, self.y

        if check_bij:
            arr = y[1:] > y[:-1]
            if (True in arr) and (False in arr):
                raise ValueError("Curve not bijective, cannot invert.")

        if self.y[1] > self.y[0]:
            return Curve(y, x)
        else:
            return Curve(y[::-1], x[::-1])

    def arg(self, y):
        """ Returns a np.array containing all the values x such that
        ``curve(x)=y``. Note that `x` and `y` can be any real, not
        necessarily elements of curve.x and curve.y .

        Examples
        ---------

        >>> tt = np.arange(0,10,.01)
        >>> curve_sin = Curve(tt, np.sin(tt))
        >>> curve_sin.arg(0)
        [[ 0.          3.14159267  6.28318532  9.42477796]]
        """

        xx, yy = self.x, self.y
        inds = np.nonzero(((yy[:-1] - y) * (yy[1:] - y)) <= 0)
        return np.array([xx[i] +
                         (xx[i + 1] - xx[i]) *
                         (y - yy[i]) / (yy[i + 1] - yy[i])
                         for i in inds])

    # ================================================================
    # TRANSFORMATIONS

    @outplace
    def fy(self, f, *f_args, **f_kwargs):
        self.y = f(self.y, *f_args, **f_kwargs)
        self._update_interpolator()

    @outplace
    def fx(self, f, *f_args, **f_kwargs):
        self.x = f(self.x, *f_args, **f_kwargs)
        self._update_interpolator()

    def mul_y(self, factor):
        """ Multiplies all values of curve.y by some factor.
        Creates a new curve. """
        return self.fy(lambda y: factor * y)

    def add_y(self, constant):
        """ Adds a constant to all values of curve.y.
        Creates a new curve. """
        return self.fy(lambda y: y + constant)

    def mul_x(self, factor):
        """ Multiplies all values of curve.x by some factor.
        Creates a new curve """
        return self.fx(lambda x: factor * x)

    def add_x(self, constant):
        """ Adds a constant to all values of curve.x ('x-shift').
        Creates a new curve. """
        return self.fx(lambda x: x + constant)

    def apply(self, f, *f_args, **f_kwargs):
        return f(self, *f_args, **f_kwargs)

    def delete_ind(self, ind):
        """ Returns a curve where points at indices specified by `ind`
        are removed. `ind` can be a single index, or a list or array
        of indices. """
        return Curve(np.delete(self.x, ind), np.delete(self.y, ind))

    def normalized(self, t=None, region=None):
        """ Divides the curve by some number. Creates a new curve.

        >>> c2 = c1.normalize() # Divides by the temporal mean.
        >>> c2 = c1.normalize(a,b) # Divides by the mean on [a,b].
        >>> c2 = c1.normalize(t) # Divides by c1(t).
        """

        if t is not None:
            D = self(t)
        elif region is not None:
            D = self.crop(region).mean()
        else:
            D = self.mean()

        return self / D

    def diff_win(self, deriv=1, win=2, order=1, sym=True):
        """
        Returns the discrete derivatives, or increases, of
        the measure
        """
        res = []
        l, r = (floor(win / 2), floor(win / 2)) if sym else (0, win)
        lx = len(self.x)
        for i in range(0, lx):
            x = self.x[max(0, i - l): min(lx, i + r)] - self.x[i]
            y = self.y[max(0, i - l): min(lx, i + r)]
            coef = np.polyfit(x, y, order)[-(deriv + 1)]
            if deriv > 1:
                coef *= 1.0 / np.array(range(1, deriv)).prod()
            res.append(coef)
        return Curve(self.x, np.array(res))

    def diff_sg(self, nx, hw=1, deriv=1, order=3):
        """ Data differentiation using the SG-filter.

        Smooth (and opt. differentiate) data with a Savitzky-Golay
        filter. The SG-filter removes high frequency noise from data,
        while preserving the original shape and features of the signal
        better than other other moving average techniques.

        The original code with documentation and example here:
        http://www.scipy.org/Cookbook/SavitzkyGolay

        Parameters
        ----------

        nx
          Number of The first point will be curve.x[0], the last
          point will be curve.x[-1] and the points inbetween will be
          equally spaced.

        hw
            Number of points in the smoothing half-window. The more,
            the smoother the final curve will be

        order
            The order of the polynomial used in the filtering.
            The less, the smoother the curve will be. 1,2,3 or 4 are
            commonly used. ``order`` must be less than `2*hw`.

        deriv
            The order of the derivative to compute (default = 1).
            ``deriv=0`` will result in a smoothed version of the
            original curve.

        Returns
        -------
        curve :
            A curve instance with the algorithm

        Examples
        ---------

        >>> # g(x) = f(x) + f'(x), where f is a Curve
        >>> g = f + f.diff_sg(nt= 100, deriv=1)

        """

        from math import factorial
        from scipy.signal import savgol_filter

        xx = np.linspace(self.x[0], self.x[-1], nx)
        yy = self(xx)

        yy = savgol_filter(yy, window_length=hw * 2 + 1,
                           polyorder=order, deriv=deriv, mode="interp")

        '''rate=1.0

        order_range = range(order + 1)
        # precompute coefficients
        b = np.mat([[k ** i for i in order_range] for k in range(-hw, hw + 1)])
        m = np.linalg.pinv(b).A[deriv] * rate ** deriv * factorial(deriv)
        # pad the signal at the extremes with
        # values taken from the signal itself
        firstvals = yy[:hw]
        lastvals = yy[-hw:]
        #firstvals = yy[:int(hw/10)+1].mean() - np.abs(yy[1:hw + 1][::-1] - yy[:int(hw/10)+1].mean())
        #lastvals = yy[-int(hw/10)-1:].mean() + np.abs(yy[-hw - 1:-1][::-1] - yy[-int(hw/10)-1:].mean())
        yy = np.convolve(m[::-1], yy, mode='valid')
        yy = np.concatenate((firstvals, yy, lastvals))
        '''

        return Curve(xx, yy)

    def smooth_sg(self, nx, hw=2, order=2):
        """ Smoothing using the Savitsky-Golay filter """
        return self.diff_sg(nx, hw=hw, deriv=0, order=order)

    @outplace
    def integral(self):

        dx = np.diff(self.x)
        terms = 0.5 * (self.y[1:] + self.y[:-1]) * dx
        self.y = np.hstack([[0], np.cumsum(terms)])
        self.left_value = 0
        self.right_value = self.y[-1]

    # ================================================================
    # OPERATORS

    def _operate(self, operator, other, x=None):
        """ General operations on two curves.

        This is a function for applying an operator (addition,
        multiplication...)
        """

        if isinstance(other, Curve):
            self2, other2 = Curve._same_x([self, other], x=x)
            return Curve(self2.x, operator(self2.y, other2.y))
        else:
            return self.fy(lambda y: operator(y, other))

    def __add__(self, term):
        """ Adds, 2 measures, or one measure and a constant. """
        return self._operate(lambda y1, y2: y1 + y2, term)

    def __sub__(self, term):
        """ Substracts, 2 measures, or one measure and a constant. """
        return self._operate(lambda y1, y2: y1 - y2, term)

    def __truediv__(self, term):
        """ Divides, 2 measures, or one measure and a constant. """
        return self._operate(lambda y1, y2: y1 / y2, term)

    def __mul__(self, term):
        """ Multiplies, 2 measures, or one measure and a constant. """
        return self._operate(lambda y1, y2: y1 * y2, term)

    def __pow__(self, term):
        """ Elevates to the power 'term': y=f(x)^term """
        return self._operate(lambda y1, y2: y1**y2, term)

    def __radd__(self, term):
        return self + term

    def __rsub__(self, term):
        return (self - term) * (-1)

    def __rmul__(self, term):
        return self * term

    def __rdiv__(self, term):
        return (self**(-1.0)) * term

    # =================================================================
    # UTILITIES

    def fit(self, f, **kwargs):
        """ Fits a function to the Curve with Scipy's curve_fit.
            curve.fit(lambda x, c1, c2: c1*x + c2)"""
        return curve_fit(f, self.x, self.y, **kwargs)

    @staticmethod
    def odeint(model, y0, x, args=(), **odeint_kw):
        """ Solves an ODE with Scipy's odeint, returns Curve(s).


        Parameters
        -----------

        model
          A function of the form ``Y,x -> (dY/dx)(x)`` or optionally
          with parameters ``Y,x,*args -> (dY/dx)(x)``.

        y0
          Initial conditions

        x
          Array of the values of x in which the model's solution
          must be evaluated.

        args
          Parameters to provide to the model (if the model accepts
          parameters). Must always be a tuple, even if there is
          only one parameter

        Examples
        ---------

        >>> import numpy as np
        >>> # Y'(t) = aY(t) + sin(t)
        >>> model = lambda Y,t : a*Y+sin(t)
        >>> tt =  np.arange(0,10,.01)
        >>> # case: Y has one variable only
        >>> curve_Y = Curve.odeint(model, 0, tt)
        >>> # case: Y has two variables
        >>> curve_Y1, curve_Y2 = Curve.odeint(model, [0,0], tt)
        """

        result = odeint(model, y0, x, args=args, **odeint_kw)

        n_x, n_vars = result.shape

        if n_vars == 1:
            return Curve(x, result.flatten())
        else:
            return [Curve(x, line) for line in result.T]

    # =================================================================
    # ADDING / REMOVING POINTS

    @outplace
    def add_point(self, x, y):
        xx = np.hstack([self.x, np.array([x])])
        yy = np.hstack([self.y, np.array([y])])
        inds = np.argsort(xx)
        self.x = xx[inds]
        self.y = yy[inds]
        self._update_interpolator()

    @outplace
    def filter(self, cond):
        xx, yy = self.x, self.y
        keep = [i for i in range(len(self.x))
                if cond(xx[i], yy[i])]
        self.x = xx[keep]
        self.y = yy[keep]
        self._update_interpolator()

    @outplace
    def pop(self, i=-1):
        L = len(self.x)
        if i < 0:
            i = L - i
        indices = [ind for ind in range(L) if ind != i]
        self.x = self.x[indices]
        self.y = self.y[indices]
        self._update_interpolator()

    @outplace
<<<<<<< HEAD
    def crop(self, xmin=None, xmax=None):
=======
    def crop(self, xmin=None, xmax=None, preserve_points=False):
>>>>>>> a6831d3a
        """ Removes all measurements taken before xmin or after xmax.

        Parameters
        ----------
        xmin: float (default: None)
        xmax: float (default: None)
        preserve_points: bool (default: False)
            When set to True, this parameter preserves the original data points
            (it does not add xmin and xmax to the data values of the curve).
            By default, xmin and xmax will be added as new data points.

        """

        xx = self.x
        if (xmin is None) or (xmin <= xx[0]):
            xmin = xx[0]

        if (xmax is None) or (xmax >= xx[-1]):
            xmax = xx[-1]

        x2 = xx[(xx >= xmin) & (xx <= xmax)]
        y2 = self(x2)

<<<<<<< HEAD
        new_x = np.hstack([[xmin], x2, [xmax]])
        new_y = np.hstack([[self(xmin)], y2, [self(xmax)]])
        self.x = new_x
        self.y = new_y
=======
        if preserve_points:
            new_x = x2
            new_y = y2
        else:
            new_x = np.hstack([[xmin],x2,[xmax]])
            new_y = np.hstack([[self(xmin)],y2,[self(xmax)]])

        self.x =  new_x
        self.y =  new_y
>>>>>>> a6831d3a

        self._update_interpolator()

    def resample(self, new_x, keep_xspan=True):
        """ Returns a new curve resampled at the times x """

        new_x = np.array(new_x)
        if keep_xspan:
            xmin, xmax = self.xlim()
            new_x = new_x[(new_x >= xmin) & (new_x <= xmax)]
        return Curve(new_x, self(new_x),
                     left_value=self.left_value,
                     right_value=self.right_value,
                     interpolation=self.interpolation)

    #=================================================================
    # OPERATIONS ON SEVERAL CURVES

    @staticmethod
    def _same_x(curves, x=None):
        """
        Returns the interpolations of different curves on the times
        of all the curves combined.
        """

        xmin = max([c.x[0] for c in curves])
        xmax = min([c.x[-1] for c in curves])
        if x is None:
            x = sum([list(c.x) for c in curves], [])
            x = np.sort(np.array(list(set(x))))
        x = x[(x >= xmin) & (x <= xmax)]

        return [c.resample(x) for c in curves]

    def corrcoef(self, other, time_aware=False):
        if time_aware:
            raise NotImplementedError()
            self_, other_ = Curve._same_x([self, other])
        else:
            other = other.resample(self.x)
            return np.corrcoef(self(other.x), other.y)

    @staticmethod
    def merge(curves):
        """
        merge([c1, c2, c3...]) returns one Curve containing all
        the points of the given measures.
        """
        xx = np.hstack([c.x for c in curves])
        yy = np.hstack([c.y for c in curves])
        xx_yy = np.vstack([xx, yy])
        xx_yy = xx_yy[:, xx_yy[0, :].argsort()]
        return Curve(xx_yy[0, :], xx_yy[1, :])

    def merge_with(self, curves):
        """
        c1.merge_with(c2) or c1.merge_with(c2,c3,c4)
        """
        if isinstance(curves, Curve):
            curves = [curves]
        return Curve.merge([self] + curves)

    @staticmethod
    def mean_std(curves, x=None):
        """ Mean and standard deviation of several curves.

        Parameters
        ----------

        curves
          A list of curve instances.

        x: np.array
          Times at which the final curve should be computed. If ``x``
          is None, the x of the first Curve in the list is used.

        Returns
        --------

        curve_mean, curve_std_dev
          Two Curves instances representing respectively the mean and
          the standard deviations of the family of curves, at the
          specified points ``x``.

        Examples
        ---------

        >>> # lets plot the mean and std deviations of 3 curves
        >>> means, stds = mean_std([cur1,cur2,cur3])
        >>> errorbars(cur1.x, means.y, stds.y) # matplotlib function
        """

        if x is None:
            curves = Curve._same_x(curves)
            x = curves[0].x
        else:
            curves = [c(x) for c in curves]

        yy = np.array([c.y for c in curves])
        means = yy.mean(axis=0)
        stds = yy.std(axis=0)
        return Curve(x, means), Curve(x, stds)

    @staticmethod
    def percentile(curves, p, x=None):
        """
        Returns a Curve containing the p-percentile of the curves,
        at different values x. If x is None, the x of the
        first Curve is used.
        """

        if x is None:
            x = curves[0].x
        yy_list = [np.array([c(px) for c in curves]) for px in x]
        percentiles = [np.percentile(yy, p) for yy in yy_list]
        return Curve(x, percentiles)

    @staticmethod
    def minimum(curves, x=None):
        """
        Returns a Curve containing the minimum of the curves,
        at different values x. If x is None, the x of the
        first Curve is used.
        """

        if x is None:
            x = curves[0].x
        yy = [min([c(px) for c in curves]) for px in x]
        return Curve(x, yy)

    @staticmethod
    def maximum(curves, x=None):
        """
        Returns a Curve containing the minimum of the curves,
        at different values x. If x is None, the x of the
        first Curve is used.
        """

        if x is None:
            x = curves[0].x
        yy = [max([c(px) for c in curves]) for px in x]
        return Curve(x, yy)

    def find_shift_fft(self, other, precision=None, cutoff_x=None):
        """ Shift-finding using cross-validation and the FFT


        Finds the x-shift to apply to the other curves so that they
        will be synchronized to the current curve. Uses the Fast
        Fourier Transform, and will be generally faster but less
        precise than Curve.find_shift_gradient.

        **WARNING** : this algorithm requires the signal to be
        wave-like, i.e. the beginning and the end should look alike,
        otherwise it will give meaningless results.

        Parameters
        -----------

        other
          A list of other Curves instances whose shifts with respect
          to the current curve are to be estimated.

        precision
          The wanted precision in the x-shift. Note that a curve with
          a x-span of Lx will be evaluated in Lx/precision points,
          so don't set it too low :). Default for precision will be
          Lx/Nx where Nx is the number of points in the curve.

        cutoff_x
          The elements of the curves spectrum corresponding to a
          period larger than cutoff_x will not be taken into account
          in the shift estimation. Therefore cutoff_x can be used to
          denoise or simplify the curves before synchronization, with
          no computational cost at all


        See Also
        ---------

        Curve.find_shift_gradient

        Examples
        ---------

        shifts = ref_curve.find_shift_fft(other_curves)
        synchronized_curves = [curve.add_x(shift)
                    for curve,shift in zip(other_curves, shifts)]
        """

        curves = [self] + other
        xstart = max(c.x[0] for c in curves)
        xend = min(c.x[-1] for c in curves)
        Lx = xend - xstart
        dx = 1.0 * Lx / len(self.x) if precision is None else precision

        xx = np.arange(xstart, xend, dx)
        signals = [c(xx) for c in curves]

        rffts = [np.fft.rfft(s) for s in signals]

        Nx = len(signals[0])

        if cutoff_x is not None:
            # 'filter' the curves by cutting off high frequencies.

            cut = int(1.0 * Lx / cutoff_x)
            if cut < Nx:
                for tf in rffts:
                    tf[cut:] = 0

        ref_fft = rffts[0]
        argmaxs = [np.argmax(np.fft.irfft(ref_fft * np.conj(f)))
                   for f in rffts[1:]]

        shifts = np.array([((a - Nx) if (a > Nx / 2) else a)
                           for a in argmaxs])

        return dx * shifts

    def find_shift_gradient(self, others, tt, shifts0=[0], **fmin_kw):
        """ Shift-finding using a gradient algorithm.

        Parameters
        ===========

        others
          A list of curves to be synchronized with respect to the
          current curve.


        tt
          time points used to compute the cross-correlation of the
          curves

        shifts0
          First shifts tried. The gradient algorithm is started from
          one of these shifts.

        fmin_kw
          keyword arguments for scipy.optimize.fmin

        Returns
        ========

        A list of shifts to apply to the curves in the list ``others``
        so that they will be maximally correlated (=synchronized)
        with the current curve.


        """

        self_y = self(tt)
        self_y = (self_y - self_y.mean())

        def make_obj(curve):

            def obj(s):
                curve_y = curve(tt - s)
                curve_y = curve_y - self_y.mean()
                return -(self_y * curve_y).sum() / curve_y.std()

            return obj

        def optimize(obj):

            shift0 = shifts0[np.argmin(list(map(obj, shifts0)))]
            return fmin(obj, x0=shift0, disp=0, **fmin_kw)[0]

        return [optimize(make_obj(c)) for c in others]

    def find_intersections(self, other):
        """ Finds all the `x` at which the curve intersects with the
        `other` curve. """

        return (self - other).arg(0)

    #=================================================================
    # I/O OPERATIONS

    def __getstate__(self):
        return {'x': self.x, 'y': self.y}

    def __setstate__(self, state):
        self.__init__(state['x'], state['y'])

    def save(self, filename=None):
        """ Saves the curve to a file.

        Examples
        ---------

        >>> curve.save("saved_curve.dat")
        >>> # Later...
        >>> curve = Curve.load("saved_curve.dat")
        """

        with open(filename, 'w+') as output:
            pickle.dump(self, output, pickle.HIGHEST_PROTOCOL)

    def savetxt(self, filename, fmt='%.18e', delimiter=' ',
                newline='\n', header='', footer='', comments='# '):
        """ Writes the curve to a txt/csv file.

        Ideal for interfacing with other, less cool languages such as
        Matlab or PHP.

        See numpy.savetxt for the meaning of the different arguments.

        """

        np.savetxt(filename, X=self.xy, fmt=fmt, delimiter=delimiter,
                   newline=newline, header=header, footer=footer,
                   comments=comments)

    @staticmethod
    def save_object(obj, filename):
        """ Saves an object containing several curves.

        This function enables to save many curves at once into one
        file. The ``obj`` is any object (dictionnary, list) containing
        one or several curves.

        Example
        --------

        >>> curves_set = {'variable_1': curve_1,
                          'variable_2': curve_2,
                          'variable_3': curve_3}
        >>> curve_list = [curve_1, curve_2, curve_3]
        >>> Curve.save_object(curves_set, "curves_set.dat")
        >>> Curve.save_object(curves_list, "curves_list.dat")
        >>> # Later...
        >>> curves_set = Curves.load("curves_set.dat")
        >>> curves_list = Curves.load("curves_list.dat")
        """

        with open(filename, 'wb+') as output:
            pickle.dump(obj, output, pickle.HIGHEST_PROTOCOL)

    @staticmethod
    def load(filename):
        """ Loads a curve or object, saved with ``curve.save()`` or
        with ``Curve.save_object()``.

        See these functions for details.
        """

        with open(filename, 'rb') as f:
            r = pickle.load(f)
        return r

    @staticmethod
    def loadtxt(filename, comments='#', delimiter=None,
                converters=None, skiprows=0, usecols=None,
                unpack=False, ndmin=0):
        """ Reads a curve from a txt/csv file.

        Ideal for interfacing with other, less cool languages such as
        Matlab or PHP.

        See numpy.loadtxt for the meaning of the different arguments.

        """

        xy = np.loadtxt(filename, comments=comments,
                        delimiter=delimiter, converters=converters,
                        skiprows=skiprows, usecols=usecols, unpack=unpack,
                        ndmin=ndmin)

        return Curve(xy=xy)

    # ===   PRINTING AND PLOTTING ====================================

    def __str__(self):
        return str(self.xy)

    def plot(self, ax=None, hold=False, **plot_kw):
        """ Plots the Curve using Matplotlib

        ``curve.plot()`` is equivalent to (but shorter)

        >>> import matplotlib.pyplot as plt
        >>> plt.plot(curve.x, curve.y)

        Parameters
        -----------

        ax
          The Matplotlib `ax` on which to draw the curve

        hold
          Should be True in non-interactive sessions in order to be
          able to actually see the curve. Unnecessary in the IPython
          Notebook.

        **plot_kw
          Any of the (very many) options of Matplotlib's plot method:
          'color', 'marker', 'label' (for the legend),
          'lw' (linewidth), 'ls' (linestyle), etc. See Matplotlib's
          doc for more details.


        Examples
        ---------

        >>> fig, ax = plt.subplots(1,2)
        >>> curve.plot(ax[1], color='blue', marker='o', label='curve')

        """

        if not MATPLOTLIB_DETECTED:
            raise ImportError("You need to install Matplotlib in"
                              "order to plot curves.")

        if ax is None:
            fig, ax = plt.subplots(1)
        line = ax.plot(self.x, self.y, **plot_kw)

        if hold:
            plt.show()

        return line

    def hist(self, ax=None, hold=False, **plot_kw):
        """ Plots the histogram of the Curve using Matplotlib

        ``curve.hist()`` is equivalent to (but shorter)

        >>> import matplotlib.pyplot as plt
        >>> plt.hist(curve.y)

        Parameters
        -----------

        ax
          The Matplotlib `ax` on which to draw the curve

        hold
          Should be True in non-interactive sessions in order to be
          able to actually see the curve. Unnecessary in the IPython
          Notebook.

        **plot_kw
          Any of the (very many) options of Matplotlib's plot method:
          'color', 'marker', 'label' (for the legend),
          'lw' (linewidth), 'ls' (linestyle), etc. See Matplotlib's
          doc for more details.


        Examples
        ---------

        >>> fig, ax = plt.subplots(1,2)
        >>> curve.hist(ax[1], color='blue', bins=50, label='curve')

        """

        if not MATPLOTLIB_DETECTED:
            raise ImportError("You need to install Matplotlib in"
                              "order to plot curves.")

        if ax is None:
            fig, ax = plt.subplots(1)
        line = ax.hist(self.y, **plot_kw)

        if hold:
            plt.show()

        return line


# ====================================================================


if __name__ == '__main__':

    import numpy as np
    xx = np.linspace(0, 100, 200)
    yy = np.sin(xx) + xx**2
    c = Curve(xx, yy)
    print(c(0))
    print(c(50))

    c2 = c.crop(50)
    print(c2.x[0], c2.y[0])
    print("in 50", c2(50))
    print(c2(51))
    """
    from pylab import *

    x = arange(0,2,0.05)
    curve_1 = Curve(x, y=x**2 + 3*x)
    print curve_1.crop(0,1).x
    curve_2 = curve_1.diff_win()
    curve_3 = curve_1.fy( sin )
    curve_4 = (curve_1 + curve_3) / curve_2

    curve_4 = Curve.load('../../../test.dat')
    fig,ax = subplots(1)
    curve_3.plot(ax, label = 'curve 3')
    curve_4.plot(ax, label = 'curve 4')
    ax.legend()
    curves = [ Curve(x = x+1.0*i/100,
                     y = sin(x)+np.random.normal(0,5e-2,len(x)) )
               for i in range(8) ]
    fig, ax  = subplots(1)
    for c in curves:
        c.plot(ax, lw=0.5, alpha=0.65)
    mean, std = Curve.mean_std(curves)
    mean.plot(ax, lw=2, c='k')
    for c in (mean+std, mean-std):
        c.plot(ax, lw=2, c='k', ls='--')

    plt.show()
    """<|MERGE_RESOLUTION|>--- conflicted
+++ resolved
@@ -152,9 +152,6 @@
         of the time. """
         return self.interpolator(tt)
 
-<<<<<<< HEAD
-=======
-
     def __getitem__(self, ind):
         """Return a ndarray or a Curve depending on the number of indices given.
         Currently does not support boolean indexing.
@@ -174,7 +171,6 @@
         except (ValueError, TypeError):
             return np.hstack([self.x[ind], self.y[ind]])
 
->>>>>>> a6831d3a
     # =================================================================
     # PROPERTIES OF THE CURVE
 
@@ -614,11 +610,7 @@
         self._update_interpolator()
 
     @outplace
-<<<<<<< HEAD
-    def crop(self, xmin=None, xmax=None):
-=======
     def crop(self, xmin=None, xmax=None, preserve_points=False):
->>>>>>> a6831d3a
         """ Removes all measurements taken before xmin or after xmax.
 
         Parameters
@@ -642,22 +634,15 @@
         x2 = xx[(xx >= xmin) & (xx <= xmax)]
         y2 = self(x2)
 
-<<<<<<< HEAD
-        new_x = np.hstack([[xmin], x2, [xmax]])
-        new_y = np.hstack([[self(xmin)], y2, [self(xmax)]])
-        self.x = new_x
-        self.y = new_y
-=======
         if preserve_points:
             new_x = x2
             new_y = y2
         else:
-            new_x = np.hstack([[xmin],x2,[xmax]])
-            new_y = np.hstack([[self(xmin)],y2,[self(xmax)]])
-
-        self.x =  new_x
-        self.y =  new_y
->>>>>>> a6831d3a
+            new_x = np.hstack([[xmin], x2, [xmax]])
+            new_y = np.hstack([[self(xmin)], y2, [self(xmax)]])
+
+        self.x = new_x
+        self.y = new_y
 
         self._update_interpolator()
 
