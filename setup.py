try:
    from setuptools import setup
except ImportError:
    try:
        import ez_setup
        ez_setup.use_setuptools()
    except ImportError:
        raise ImportError("wellFARE could not be installed, probably because"
            " neither setuptools nor ez_setup are installed on this computer."
            "\nInstall ez_setup ([sudo] pip install ez_setup) and try again.")

from setuptools import setup, find_packages


from setuptools import setup, find_packages

<<<<<<< HEAD
setup( name='wellfare',
       version='0.1.0',
       author='Valentin',
       description='',
       long_description=open('README.rst').read(),
       license='see LICENSE.txt',
       keywords="",
       install_requires= ['docopt=0.6.1',
                          'xlrd=0.9.2',
                          'numpy=1.9.1',
                          'scipy=0.9.0'],
       packages= find_packages(exclude=['docs','examples']))
=======
setup(name='wellfare',
      version='0.1.0',
      author='Valentin',
    description='',
    long_description=open('README.rst').read(),
    license='see LICENSE.txt',
    keywords="",
    install_requires= ['numpy>=1.9.1',
                       'scipy>=0.9.0',
                       'docopt>=0.6.1',
                       'xlrd>=0.9.2'],
    packages= find_packages(exclude=['docs','examples']))
>>>>>>> fdc5c411
<|MERGE_RESOLUTION|>--- conflicted
+++ resolved
@@ -14,20 +14,6 @@
 
 from setuptools import setup, find_packages
 
-<<<<<<< HEAD
-setup( name='wellfare',
-       version='0.1.0',
-       author='Valentin',
-       description='',
-       long_description=open('README.rst').read(),
-       license='see LICENSE.txt',
-       keywords="",
-       install_requires= ['docopt=0.6.1',
-                          'xlrd=0.9.2',
-                          'numpy=1.9.1',
-                          'scipy=0.9.0'],
-       packages= find_packages(exclude=['docs','examples']))
-=======
 setup(name='wellfare',
       version='0.1.0',
       author='Valentin',
@@ -39,5 +25,4 @@
                        'scipy>=0.9.0',
                        'docopt>=0.6.1',
                        'xlrd>=0.9.2'],
-    packages= find_packages(exclude=['docs','examples']))
->>>>>>> fdc5c411
+    packages= find_packages(exclude=['docs','examples']))